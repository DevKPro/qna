--- conflicted
+++ resolved
@@ -1,10 +1,7 @@
 # Learned Queries for Efficient Local Attention (CVPR 2022 - Oral)
 
 ---
-<<<<<<< HEAD
-=======
-### Updates  (Feb. 11):
->>>>>>> b3733df3
+
 
 [ [Arxiv](https://arxiv.org/abs/2112.11435) ]
 
